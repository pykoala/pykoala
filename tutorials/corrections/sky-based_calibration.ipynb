--- conflicted
+++ resolved
@@ -470,13 +470,8 @@
     "                       nrows=2, ncols=2, sharey=False, figsize=(8, 10),\n",
     "                       gridspec_kw={'left': 0.07, 'right':0.9, 'width_ratios': [1, .05], 'hspace': 0.05, 'wspace': 0.25})\n",
     "\n",
-<<<<<<< HEAD
-    "im, cb = utils.fibre_map(fig, axes[0, 0], 'relative throughput', wavelet1.fibre_throughput, rss0, cbax=axes[0, 1], cmap='Spectral', norm=colors.Normalize())\n",
-    "im, cb = utils.fibre_map(fig, axes[1, 0], 'relative offset', wavelet1.fibre_offset, rss0, cbax=axes[1, 1], cmap='Spectral', norm=colors.Normalize())\n",
-=======
     "im, cb = utils.plot_fibres(fig, axes[0, 0], 'relative throughput', rss0, wavelet1.fibre_throughput, cbax=axes[0, 1], cmap='Spectral', norm=colors.Normalize())\n",
     "im, cb = utils.plot_fibres(fig, axes[1, 0], 'relative offset', rss0, wavelet1.fibre_offset, cbax=axes[1, 1], cmap='Spectral', norm=colors.Normalize())\n",
->>>>>>> 55a6b435
     "\n",
     "axes[0, 0].sharey(axes[1, 0])\n"
    ]
@@ -783,15 +778,9 @@
     "                       nrows=3, ncols=2, sharey=False, figsize=(8, 12),\n",
     "                       gridspec_kw={'left': 0.07, 'right':0.9, 'width_ratios': [1, .05], 'hspace': 0.05, 'wspace': 0.25})\n",
     "\n",
-<<<<<<< HEAD
-    "im, cb = utils.fibre_map(fig, axes[0, 0], f'original $I_\\\\lambda({wavelength_AA[idx]:.2f} \\\\AA)$', rss0.intensity[:, idx], rss0, cbax=axes[0, 1])\n",
-    "im, cb = utils.fibre_map(fig, axes[1, 0], 'throughput corrected', rss1.intensity[:, idx], rss1, cbax=axes[1, 1])\n",
-    "im, cb = utils.fibre_map(fig, axes[2, 0], 'sky subtracted', rss1.intensity[:, idx] - sky_fit.intensity[idx], rss1, cbax=axes[2, 1])\n",
-=======
     "im, cb = utils.plot_fibres(fig, axes[0, 0], f'original $I_\\\\lambda({wavelength_AA[idx]:.2f} \\\\AA)$', rss0, rss0.intensity[:, idx], cbax=axes[0, 1])\n",
     "im, cb = utils.plot_fibres(fig, axes[1, 0], 'throughput corrected', rss1, rss1.intensity[:, idx], cbax=axes[1, 1])\n",
     "im, cb = utils.plot_fibres(fig, axes[2, 0], 'sky subtracted', rss1, rss1.intensity[:, idx] - sky_fit.intensity[idx], cbax=axes[2, 1])\n",
->>>>>>> 55a6b435
     "\n",
     "for ax in axes[1:, 0]:\n",
     "    ax.sharey(axes[0, 0])\n"
