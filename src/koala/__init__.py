--- conflicted
+++ resolved
@@ -7464,11 +7464,7 @@
 
     Parameters
     ----------
-<<<<<<< HEAD
-    wavelenght: float
-=======
     wavelength: float 
->>>>>>> fdb863ff
         wavelength.
     flux: float
         flux per wavelenght
