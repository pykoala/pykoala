# =============================================================================
# Basics packages
# =============================================================================
import numpy as np
from scipy.optimize import curve_fit
from scipy.ndimage import gaussian_filter1d
from scipy.interpolate import interp1d, UnivariateSpline
from scipy.ndimage import gaussian_filter1d
from photutils.centroids import centroid_2dg
import copy
import matplotlib.pyplot as plt
import os

# =============================================================================
# Astropy and associated packages
# =============================================================================

# =============================================================================
# KOALA packages
# =============================================================================
from pykoala.corrections.correction import CorrectionBase
from pykoala.rss import RSS
from pykoala.cubing import Cube
from pykoala.ancillary import (centre_of_mass, cumulative_1d_moffat, mask_lines)


class FluxCalibration(CorrectionBase):
<<<<<<< HEAD
    """This module contains the methods for extracting and applying an absolute flux calibration.
=======
    """
    A class to handle the extraction and application of absolute flux calibration.

    Attributes
    ----------
    name : str
        The name of the Correction.
    verbose : bool
        If True, prints additional information during execution.
    calib_spectra : None or array-like
        The calibration spectra data.
    calib_wave : None or array-like
        The calibration wavelength data.
    response : None or array-like
        The response data.
    resp_wave : None or array-like
        The response wavelength data.
    response_units : float
        Units of the response function, default is 1e16 (erg/s/cm^2/AA).
>>>>>>> c8e0a460
    """

    name = "FluxCalibration"

    def __init__(self, 
                 response=None, resp_wave=None, response_units=1e16,
                 calib_spectra=None, calib_wave=None,
                 path_to_response=None,
                 verbose=True):
        """
        Initializes the FluxCalibration object.

        Parameters
        ----------
        path_to_response : str, optional
            Path to the response file.
        verbose : bool, optional
            If True, prints additional information during execution.
        """
        self.corr_print("Initialising Flux Calibration (Spectral Throughput)")
        self.verbose = verbose

        self.calib_spectra = calib_spectra
        self.calib_wave = calib_wave

        self.response_units = response_units  # erg/s/cm2/AA
        
        if path_to_response is not None:
            self.corr_print(f"Loading response from file {path_to_response}")
            self.resp_wave, self.response = np.loadtxt(path_to_response, unpack=True)
        else:
            self.resp_wave, self.response = resp_wave, response


    def interpolate_model(self, wavelength, update=True):
        """
        Interpolates the spectral response to the input wavelength array.

        Parameters
        ----------
        wavelength : array-like
            The wavelength array to which the response will be interpolated.
        update : bool, optional
            If True, updates the internal response and wavelength attributes.

        Returns
        -------
        response : array-like
            The interpolated response.
        """
        self.corr_print("Interpolating spectral response to input wavelength array")
        response = np.interp(wavelength, self.resp_wave, self.response,
                             right=0., left=0.)
        if update:
            self.corr_print("Updating response and wavelength arrays")
            self.response = response
            self.resp_wave = wavelength
        return response

    def auto(self, data, calib_stars, extract_args=None,
             response_params=None, save=None, fnames=None, combine=False):
        """
        Automatic calibration process for extracting the calibration response curve from a set of stars.

        Parameters
        ----------
        data : list
            List of DataContainers corresponding to standard stars.
        calib_stars : list
<<<<<<< HEAD
            List of stellar names. This names will be used to read
            the default files in the spectrophotometric_stars library.
        extract_args : dict
            Dictionary containing the parameters used for extracting
            the stellar flux.
            The default dictionary corresponds to:
            {wave_rage: None, # Wavelength range used to derive the response function
            wave_window: 30, # Wavelength window in AA used to average the flux
            plot: False,  # If True, it will provide a plot showing the extraction results
            bounds=([0, 0, 0], [np.inf, np.inf, np.inf])  # Bounds used for fitting
            }
        response_params : default=None
        save : bool, default=True
        fnames : default=None
=======
            List of stellar names. These names will be used to read the default files in the spectrophotometric_stars library.
        extract_args : dict, optional
            Dictionary containing the parameters used for extracting the stellar flux from the input data.
            See the `FluxCalibration.extract_stellar_flux` method.
        response_params : dict, optional
            Dictionary containing the parameters for computing the response curve from the stellar spectra.
            See the `FluxCalibration.get_response_curve` method.
        save : str or None, optional
            Path where the response curves will be saved.
        fnames : list or None, optional
            Filenames corresponding to the calibration stars.
        combine : bool, optional
            If True, combines individual response curves into a master response curve.
>>>>>>> c8e0a460

        Returns
        -------
        flux_cal_results : dict
<<<<<<< HEAD
            Dictionary containing the results from the flux calibration process
            for each of the stars provided. Results for each star are contained
            within a dictionary that includes:
            extraction: mean_wave, optimal
            interp: Polynomial interpolation of the response function
            response: Instrumental throughput
            resp_fig: If plot=True in `**respones_params` it will contain
            a plot of the wavelength versus the instrument response function.
        
        See Also
        --------
        pykoala.corrections.flux_calibration.FluxCalibration.extract_stellar_flux :
            Extract the stellar flux from an RSS or Cube.
=======
            Dictionary containing the results from the flux calibration process for each of the stars provided.
>>>>>>> c8e0a460
        """
        if extract_args is None:
            # Default extraction arguments
            extract_args = dict(wave_range=None, wave_window=30, plot=False)
        if response_params is None:
            # Default response curve parameters
            response_params = dict(pol_deg=5, plot=False)
        if fnames is None:
            fnames = calib_stars.copy()

        # Initialise variables
        flux_cal_results = {}
        # Loop over all standard stars
        for i, name in enumerate(fnames):
            self.corr_print("\n" + "-" * 40 + "\nAutomatic calibration process for {}\n"
                            .format(calib_stars[i]) + "-" * 40 + '\n')
            # Extract flux from std star
            self.corr_print("Extracting stellar flux from data")
            result = self.extract_stellar_flux(copy.deepcopy(data[i]),
                                               **extract_args)
            flux_cal_results[name] = dict(extraction=result)
            # Interpolate to the observed wavelength
            self.corr_print("Interpolating template to observed wavelength")
            mean_wave = np.nanmean(result['wave_edges'], axis=1)
            result['mean_wave'] = mean_wave

            # Load standard star
            self.corr_print("Loading template spectra")
            ref_wave, ref_spectra = self.read_calibration_star(name=calib_stars[i])

            interp_s = np.interp(mean_wave, ref_wave, ref_spectra)

            flux_cal_results[name]['interp'] = interp_s
            # Compute the response curve
            resp_curve, resp_fig = self.get_response_curve(
                mean_wave, result['optimal'][:, 0], interp_s,
                **response_params)
            flux_cal_results[name]['wavelength'] = data[i].wavelength.copy()
            flux_cal_results[name]['response'] = resp_curve(
                data[i].wavelength.copy())
            flux_cal_results[name]['response_fig'] = resp_fig
            self.corr_print("-> Saving response as {}".format(name))
            if save:
                self.save_response(
                    fname=os.path.join(save, 'response_' + name),
                    response=resp_curve(data[i].wavelength),
                    wavelength=data[i].wavelength)
        if combine:
            self.master_flux_auto(flux_cal_results)
            if save:
                self.save_response(
                    fname=os.path.join(save, 'master_response'),
                    response=self.response,
                    wavelength=self.resp_wave)

        return flux_cal_results
    
    def master_flux_auto(self, flux_cal_results):
        """
        Create a master response function from the results returned by FluxCalibration.auto.

        Parameters
        ----------
        flux_cal_results : dict
            Dictionary containing the results from the flux calibration process for each of the stars provided.

        Returns
        -------
        master_resp : array-like
            The master response function.
        """
        self.corr_print("Mastering response function")
        reference_wavelength = None
        spectral_response = []
        for star, star_res in flux_cal_results.items():
            if reference_wavelength is None:
                reference_wavelength = star_res['wavelength']
            # Update model with the star values
            self.response = star_res['response']
            self.resp_wave = star_res['wavelength']
            spectral_response.append(
                self.interpolate_model(reference_wavelength))

        self.corr_print("Obtaining median spectral response")
        master_resp = np.nanmedian(spectral_response, axis=0)
        self.response = master_resp
        self.resp_wave = reference_wavelength
        return master_resp

    def extract_stellar_flux(self, data_container,
                             wave_range=None, wave_window=None,
                             profile=cumulative_1d_moffat,
                             bounds='auto',
                             growth_r=np.arange(0, 10, 0.5),
                             plot=False, **fitter_args):
        """
        Extract the stellar flux from an RSS or Cube.

        Parameters
        ----------
        data_container : DataContainer
            Source for extracting the stellar flux.
<<<<<<< HEAD
        wave_range : list
            Wavelength range to use for the flux extraction.
        wave_window : int
            Wavelength window size for averaging the input flux.
        profile : function, default=commulative_1d_moffat
            Profile function to model the cumulative ligth profile. Any function that accepts as first argument
            the square distance (r^2) and returns the cumulative profile can be used.
        growth_r : np.ndarray, default=np.arange(0, 10, 0.5)
            Radial bins relative to the center of the star in arcseconds that
            will be used to compute the curve of growth.
        plot : bool, default=False
            If True, for each wavelength step the fit will be shown in a plot.
        fitter_args: kwargs
            extra arguments to be passed to scipy.optimize.curve_fit


        Returns
        -------
        results : dict
            Dictionary containing the results from the fits:
            mean_wave: mean wavelength value for each fit.
            optimal: optimal parameters for the profile function.
            variance: variance of each parameter.
=======
        wave_range : list, optional
            Wavelength range to use for the flux extraction.
        wave_window : int, optional
            Wavelength window size for averaging the input flux.
        profile : function, optional
            Profile function to model the cumulative light profile. Any function that accepts as first argument
            the square distance (r^2) and returns the cumulative profile can be used. Default is cumulative_1d_moffat.
        bounds : str or tuple, optional
            Bounds for the curve fit. Default is 'auto'.
        growth_r : np.ndarray, optional
            Radial bins relative to the center of the star in arcseconds that will be used to compute the curve of growth. Default is np.arange(0, 10, 0.5).
        plot : bool, optional
            If True, shows a plot of the fit for each wavelength step.
        fitter_args : dict, optional
            Extra arguments to be passed to scipy.optimize.curve_fit

        Returns
        -------
        result : dict
            Dictionary containing the extracted flux and other related data.
>>>>>>> c8e0a460
        """

        wavelength = data_container.wavelength
        wave_mask = np.ones_like(wavelength, dtype=bool)
        if wave_range is not None:
            wave_mask[(wavelength < wave_range[0]) | (wavelength > wave_range[1])] = False
        if wave_window is None:
            wave_window = 1
        wavelength = wavelength[wave_mask]

        # Curve of growth radial bins
        r2_dummy = growth_r**2

        self.corr_print("Extracting star flux.\n"
                        + " -> Wavelength range={}\n".format(wave_range)
                        + " -> Wavelength window={}\n".format(wave_window))

        # Formatting the data
        if isinstance(data_container, RSS):
            self.corr_print("Extracting flux from RSS")
            data = data_container.intensity.copy()
            variance = data_container.variance.copy()
            # Invert the matrix to get the wavelength dimension as 0.
            data, variance = data.T, variance.T
            x = data_container.info['fib_ra']
            y = data_container.info['fib_dec']
        elif isinstance(data_container, Cube):
            self.corr_print("Extracting flux from input Cube")
            data = data_container.intensity.copy()
            data = data.reshape((data.shape[0], data.shape[1] * data.shape[2]))
            variance = data_container.variance.copy()
            variance = variance.reshape((variance.shape[0], variance.shape[1] * variance.shape[2]))
            x, y = np.indices((data_container.n_rows, data_container.n_cols))
            x, y = x.flatten(), y.flatten()
            x, y = data_container.wcs.celestial.pixel_to_world_values(x, y)

        data = data[wave_mask, :]
        variance = variance[wave_mask, :]

        # Declare variables
        residuals = []
        profile_popt = []
        profile_var = []
        running_wavelength = []
        raw_flux = []
        cog = []
        cog_var = []
        # Fitting tolerance and number of evaluations
        if 'ftol' not in fitter_args.keys():
            fitter_args['ftol'] = 0.001
            fitter_args['xtol'] = 0.001
            fitter_args['gtol'] = 0.001
        if 'max_nfev' not in fitter_args.keys():
            fitter_args['max_nfev'] = 1000
 
        # Loop over all spectral slices
        self.corr_print("...Fitting wavelength chuncks...")
        for lambda_ in range(0, wavelength.size, wave_window):
            wave_slice = slice(lambda_, lambda_ + wave_window, 1)
            wave_edges = [wavelength[wave_slice][0], wavelength[wave_slice][-1]]
            slice_data = data[wave_slice]
            slice_var = variance[wave_slice]
            # Compute the median value only considering good values (i.e. excluding NaN)
            slice_data = np.nanmedian(slice_data, axis=0)
            slice_var = np.nanmedian(slice_var, axis=0) / np.sqrt(slice_var.shape[0])
            slice_var[slice_var <= 0] = np.inf

            if not np.isfinite(slice_data).any():
                self.corr_print("Chunk between {} to {} contains no useful data"
                                .format(wave_edges[0], wave_edges[1]))
                continue
            # Pixels without signal are set to 0.
            mask = np.isfinite(slice_data) & np.isfinite(slice_var)
            ###################################################################
            # Computing the curve of growth
            ###################################################################
            x0, y0 = centre_of_mass(slice_data * mask, x, y)
            # Make the growth curve
            r2 = ((x - x0)**2 + (y - y0)**2) * 3600**2  # expressed in arcsec^2
            growth_c = np.array([np.nanmean(slice_data[mask & (r2 <= rad)]) * np.count_nonzero(r2 <= rad) for rad in r2_dummy])
            growth_c_var = np.array([np.nanmean(slice_var[mask & (r2 <= rad)]) * np.count_nonzero(r2 <= rad) for rad in r2_dummy])
            
            cog_mask = np.isfinite(growth_c)
            if not cog_mask.any():
                self.corr_print("Chunk between {} to {} contains no useful data"
                                .format(wave_edges[0], wave_edges[1]))
                continue
            r2 = r2_dummy
            # r2, growth_c = growth_curve_1d(slice_data, x - x0, y - y0)
            raw_flux.append(growth_c[-1])
            # Fit a light profile
            try:
                if bounds == 'auto':
                    self.corr_print("Automatic fit bounds")
                    p_bounds = ([0, 0, 0], [growth_c[-1] * 2, r2_dummy.max(), 4])
                else:
                    p_bounds = bounds
                # Initial guess
                p0=[growth_c[-1], r2_dummy.mean(), 1.0]
                popt, pcov = curve_fit(
                    profile, r2[cog_mask], growth_c[cog_mask], bounds=p_bounds,
                    p0=p0, **fitter_args)
            except Exception as e:
                self.corr_print("There was a problem during the fit:\n", e)
            else:
                cog.append(growth_c)
                cog_var.append(growth_c_var)
                profile_popt.append(popt)
                profile_var.append(pcov.diagonal())
                running_wavelength.append(wave_edges)
                residuals.append(np.nanmean(growth_c - profile(r2, *popt)))

        if plot:
            fig = self.plot_extraction(x, y, x0, y0, r2_dummy**0.5, cog,
                                 np.mean(running_wavelength, axis=1),
                                 residuals)
        else:
            fig = None
        result = dict(wave_edges=np.array(running_wavelength),
                      optimal=np.array(profile_popt),
                      variance=np.array(profile_var),
                      figure=fig)
        return result

    def plot_extraction(self, x, y, x0, y0, data, rad, cog, wavelength, residuals):
        """"""
        self.corr_print("Making stellar flux extraction plot")
        fig, axs = plt.subplots(ncols=2, nrows=2, figsize=(8, 8),
                                gridspec_kw=dict(hspace=0.4, wspace=0.4),
                                constrained_layout=True)
        # Plot in the sky
        ax = axs[0, 0]
        ax.set_title("Median intensity")
        mappable = ax.scatter(x, y, c=np.log10(np.nanmedian(data, axis=0)),
                                cmap='nipy_spectral')
        plt.colorbar(mappable, ax=ax, label=r'$\log_{10}$(intensity)')
        ax.plot(x0, y0, '+', ms=5, color='r')
        # Plot cog
        ax = axs[1, 0]
        cog = np.array(cog)
        cog /= cog[:, -1][:, np.newaxis]
        pct_cog = np.nanpercentile(cog, [16, 50, 84], axis=0)
        for p, pct in zip([16, 50, 84], pct_cog):
            ax.plot(rad, pct, label=f'Percentile {p}')
        ax.set_yscale('log')
        ax.set_xscale('log')
        ax.set_ylabel('Normalised Curve of Growth')
        ax.set_xlabel('Distance to COM (arcsec)')
        ax.grid(visible=True, which='both')
        ax = axs[0, 1]
        ax.plot(wavelength, residuals, '-o', color='k', lw=2)
        ax.set_ylabel('Mean residuals')
        ax.set_xlabel('Wavelength')
        axs[1, 1].axis('off')
        plt.close(fig)
        return fig
    
    @staticmethod
    def list_available_stars(verbose=True):
        """
        Lists all available spectrophotometric standard star files.

        Parameters
        ----------
        verbose : bool, optional
            If True, prints the list of available stars.

        Returns
        -------
        stars : list
            List of available spectrophotometric standard stars.
        """
        files = os.listdir(os.path.join(os.path.dirname(__file__), '..',
                                        'input_data', 'spectrophotometric_stars'))
        files = np.sort(files)
        names = []
        for file in files:
            names.append(file.split('.')[0].split('_')[0])
            if verbose:
                print(" - Standard star file: {}\n   · Name: {}"
                      .format(file, names[-1]))
        return np.array(names), files

    def read_calibration_star(self, name=None, path=None, flux_units=None):
        """
<<<<<<< HEAD
        Read from a file the spectra of a calibration star. TODO...

        Parameters
        ----------
        name : TODO
        path : TODO
        flux_units : TODO

        Returns
        -------
        TODO
=======
        Reads the spectra of a calibration star from a file.

        Parameters
        ----------
        name : str, optional
            Name of the calibration star.
        path : str, optional
            Path to the file containing the calibration star spectra.
        flux_units : str, optional
            Units of the flux.

        Returns
        -------
        wave : array-like
            Wavelength array of the calibration star.
        flux : array-like
            Flux array of the calibration star.
>>>>>>> c8e0a460
        """
        if flux_units is None:
            flux_units = 1 / self.response_units
        if name is not None:
            name = name.lower()
            if name[0] != 'f' or 'feige' in name:
                name = 'f' + name
            all_names, all_files = self.list_available_stars(verbose=False)
            matched = np.where(all_names == name)[0]
            matched_name = all_names[matched]
            if len(matched_name) > 0:
                if len(matched_name) > 1:
                    self.corr_print("WARNING: More than one file found")
                self.corr_print("Input name {}, matches {}".format(name, matched_name),
                                f"\n Selecting {matched_name[-1]}")
                path = os.path.join(os.path.dirname(__file__), '..',
                                    'input_data', 'spectrophotometric_stars',
                                    matched_name[-1] + ".dat")
                self.calib_wave, self.calib_spectra = np.loadtxt(path, unpack=True, usecols=(0, 1))
            else:
                raise FileNotFoundError("Calibration star: {} not found".format(name))
        if path is not None:
            self.calib_wave, self.calib_spectra = np.loadtxt(path, unpack=True, usecols=(0, 1))
        return self.calib_wave, self.calib_spectra

    @staticmethod
    def get_response_curve(wave, obs_spectra, ref_spectra,
                           pol_deg=None, spline=False, spline_args={}, gauss_smooth_sigma=None, plot=False,
                           mask_absorption=True):
        """
<<<<<<< HEAD
        Compute the response curve (spectral throughput) from a given observed spectrum and a reference function.

        Parameters
        ----------
        wave : np.ndarray
            Wavelength array of observed and reference spectra.
        obs_spectra : np.ndarray
            Observed spectra
        ref_spectra : np.ndarry
            Reference spectra
        pol_deg : int (default=None)
            If not None, the response curve will be interpolated to a polynomial of degree pol_deg.
        gauss_smooth_sigma : float (default=None)
            If not None, the cumulative response function will be gaussian smoothed before interpolation. The units must
            be the same as the wavelength array (AA).
        plot : bool (default=False)
            If True, will return a figure containing a plot of the interpolation.

        Returns
        -------
        response : function
            Interpolator function of the response curve.
        fig : default=None
            If plot=True it will return a `plt.Figure` 
            containing the response function in terms of wavelength
=======
        Computes the response curve from observed and reference spectra.

        Parameters
        ----------
        wave : array-like
            Wavelength array.
        obs_spectra : array-like
            Observed spectra.
        ref_spectra : array-like
            Reference spectra.
        pol_deg : int, optional
            Degree of the polynomial fit. If None, no polynomial fit is applied.
        spline : bool, optional
            If True, uses a spline fit.
        spline_args : dict, optional
            Additional arguments for the spline fit.
        gauss_smooth_sigma : float, optional
            Sigma for Gaussian smoothing.
        plot : bool, optional
            If True, plots the response curve.
        mask_absorption : bool, optional
            If True, masks absorption features.

        Returns
        -------
        response_curve : callable
            Function representing the response curve.
        response_fig : matplotlib.figure.Figure
            Figure of the response curve plot, if plot is True.
>>>>>>> c8e0a460
        """
        print("Computing spectrophotometric response")
        dwave = np.diff(wave)
        wave_edges = np.hstack((wave[0] - dwave[0] / 2, wave[:-1] + dwave / 2,
                                wave[-1] + dwave[-1] / 2))
        if mask_absorption:
            print("Masking lines")
            lines_mask = mask_lines(wave)
            obs_spectra = np.interp(wave, wave[lines_mask],
                                    obs_spectra[lines_mask])
            ref_spectra = np.interp(wave, wave[lines_mask],
                                    ref_spectra[lines_mask])
        raw_response = obs_spectra / ref_spectra
        
        # Gaussian smoothing
        if gauss_smooth_sigma is not None:
            sigma_pixels = gauss_smooth_sigma / np.mean(dwave)
            raw_response = gaussian_filter1d(
                raw_response, sigma=sigma_pixels)

        # Polynomial interpolation
        if pol_deg is not None:
            p_fit = np.polyfit(wave, raw_response, deg=pol_deg)
            response = np.poly1d(p_fit)
        # Linear interpolation
        elif spline:
            response = UnivariateSpline(wave, raw_response, **spline_args)
        else:
            response = interp1d(wave, raw_response, fill_value=0, bounds_error=False)
            # Spline fit
            # response = UnivariateSpline(wave, obs_spectra / ref_spectra)
        if plot:
            fig = plt.figure(figsize=(8, 4))
            ax = fig.add_subplot(211)
            ax.annotate('{}-deg polynomial fit'.format(pol_deg), xy=(0.05, 0.95), xycoords='axes fraction',
                        va='top', ha='left')
            ax.annotate(r'Gaussian smoothin: $\sigma=${} AA'
                        .format(gauss_smooth_sigma),
                        xy=(0.05, 0.80), xycoords='axes fraction',
                        va='top', ha='left')
            ax.plot(wave, obs_spectra / ref_spectra, '.-', color='k', lw=2, label='Obs/Ref')
            ax.plot(wave, raw_response, '.-', color='orange', lw=2, label='Filtered')
            ax.plot(wave, response(wave), 'r', label='Final response')
            ax.set_xlabel('Wavelength')
            ax.set_title(r'$R(\lambda) [\rm counts\,s^{-1} / (erg\, s^{-1}\, cm^{-2}\, AA^{-1})]$', fontsize=16)
            ax.set_ylabel(r'$R(\lambda)$', fontsize=16)
            ax.legend(loc='lower right')
            ax.set_ylim(response(wave).min(), response(wave).max())

            ax = fig.add_subplot(212)
            ax.plot(wave,  ref_spectra, '.-', color='k', lw=2, label='Ref')
            ax.plot(wave, obs_spectra / raw_response, '.-', color='orange', lw=2, label='Filtered')
            ax.plot(wave, obs_spectra / response(wave), 'r', label='Final response')
            ax.set_xlabel('Wavelength')
            ax.set_ylabel(r'$F$', fontsize=16)
            ax.set_ylim(ref_spectra.min(), ref_spectra.max())
            ax.legend(ncol=1)
            plt.close(fig)
            return response, fig
        else:
            return response, None

    def apply(self, data_container, response=None, response_units=None):
        """
        Computes the response curve from observed and reference spectra.

        Parameters
        ----------
        wave : array-like
            Wavelength array.
        obs_spectra : array-like
            Observed spectra.
        ref_spectra : array-like
            Reference spectra.
        pol_deg : int, optional
            Degree of the polynomial fit. If None, no polynomial fit is applied.
        spline : bool, optional
            If True, uses a spline fit.
        spline_args : dict, optional
            Additional arguments for the spline fit.
        gauss_smooth_sigma : float, optional
            Sigma for Gaussian smoothing.
        plot : bool, optional
            If True, plots the response curve.
        mask_absorption : bool, optional
            If True, masks absorption features.

        Returns
        -------
        response_curve : callable
            Function representing the response curve.
        response_fig : matplotlib.figure.Figure
            Figure of the response curve plot, if plot is True.
        """

        if data_container.is_corrected(self.name):
            print("Data already calibrated")
            return data_container

        if response is None:
            if self.response is None:
                raise NameError("Spectral response function not provided")
            # Check that the model is sampled in the same wavelength grid
            if not data_container.wavelength.size == self.resp_wave.size or not np.allclose(
                data_container.wavelength, self.resp_wave, equal_nan=True):
                response = self.interpolate_model(data_container.wavelength)
                response_units = self.response_units
            else:
                response = self.response
                response_units = self.response_units
        
        # Account for the DataContainer data dimensions
        if type(data_container) is Cube:
            self.corr_print("Applying Flux Calibration to input Cube")
            response = response[:, np.newaxis, np.newaxis]
        elif type(data_container) is RSS:
            self.corr_print("Applying Flux Calibration to input RSS")
            response = response[np.newaxis, :]
        else:
            raise NameError(f"Unrecognised DataContainer of type : {type(data_container)}")
        # Apply the correction
        data_container.intensity /= response
        data_container.variance /= response**2
        self.log_correction(data_container, status='applied',
                            units=str(response_units) + ' counts / (erg/s/AA/cm2)')
        return data_container

    def save_response(self, fname, response, wavelength, units=None):
        """
        Saves the response function to a file.

        Parameters
        ----------
        fname : str
            File name for saving the response function.
        response : array-like
            The response function data.
        wavelength : array-like
            The wavelength array corresponding to the response function.
        units : str, optional
            Units of the response function.

        Returns
        -------
        None
        """
        # TODO Include response units in header
        if units is None:
            units = self.response_units
        self.corr_print(f"Saving response function at :{fname}")
        np.savetxt(fname, np.array([wavelength, response]).T,
                   header='Spectral Response curve \n wavelength (AA), R ({} counts / [erg/s/cm2/AA])'
                   .format(1 / units))

# Mr Krtxo \(ﾟ▽ﾟ)/<|MERGE_RESOLUTION|>--- conflicted
+++ resolved
@@ -25,9 +25,6 @@
 
 
 class FluxCalibration(CorrectionBase):
-<<<<<<< HEAD
-    """This module contains the methods for extracting and applying an absolute flux calibration.
-=======
     """
     A class to handle the extraction and application of absolute flux calibration.
 
@@ -47,7 +44,6 @@
         The response wavelength data.
     response_units : float
         Units of the response function, default is 1e16 (erg/s/cm^2/AA).
->>>>>>> c8e0a460
     """
 
     name = "FluxCalibration"
@@ -117,22 +113,6 @@
         data : list
             List of DataContainers corresponding to standard stars.
         calib_stars : list
-<<<<<<< HEAD
-            List of stellar names. This names will be used to read
-            the default files in the spectrophotometric_stars library.
-        extract_args : dict
-            Dictionary containing the parameters used for extracting
-            the stellar flux.
-            The default dictionary corresponds to:
-            {wave_rage: None, # Wavelength range used to derive the response function
-            wave_window: 30, # Wavelength window in AA used to average the flux
-            plot: False,  # If True, it will provide a plot showing the extraction results
-            bounds=([0, 0, 0], [np.inf, np.inf, np.inf])  # Bounds used for fitting
-            }
-        response_params : default=None
-        save : bool, default=True
-        fnames : default=None
-=======
             List of stellar names. These names will be used to read the default files in the spectrophotometric_stars library.
         extract_args : dict, optional
             Dictionary containing the parameters used for extracting the stellar flux from the input data.
@@ -146,28 +126,11 @@
             Filenames corresponding to the calibration stars.
         combine : bool, optional
             If True, combines individual response curves into a master response curve.
->>>>>>> c8e0a460
 
         Returns
         -------
         flux_cal_results : dict
-<<<<<<< HEAD
-            Dictionary containing the results from the flux calibration process
-            for each of the stars provided. Results for each star are contained
-            within a dictionary that includes:
-            extraction: mean_wave, optimal
-            interp: Polynomial interpolation of the response function
-            response: Instrumental throughput
-            resp_fig: If plot=True in `**respones_params` it will contain
-            a plot of the wavelength versus the instrument response function.
-        
-        See Also
-        --------
-        pykoala.corrections.flux_calibration.FluxCalibration.extract_stellar_flux :
-            Extract the stellar flux from an RSS or Cube.
-=======
             Dictionary containing the results from the flux calibration process for each of the stars provided.
->>>>>>> c8e0a460
         """
         if extract_args is None:
             # Default extraction arguments
@@ -270,31 +233,6 @@
         ----------
         data_container : DataContainer
             Source for extracting the stellar flux.
-<<<<<<< HEAD
-        wave_range : list
-            Wavelength range to use for the flux extraction.
-        wave_window : int
-            Wavelength window size for averaging the input flux.
-        profile : function, default=commulative_1d_moffat
-            Profile function to model the cumulative ligth profile. Any function that accepts as first argument
-            the square distance (r^2) and returns the cumulative profile can be used.
-        growth_r : np.ndarray, default=np.arange(0, 10, 0.5)
-            Radial bins relative to the center of the star in arcseconds that
-            will be used to compute the curve of growth.
-        plot : bool, default=False
-            If True, for each wavelength step the fit will be shown in a plot.
-        fitter_args: kwargs
-            extra arguments to be passed to scipy.optimize.curve_fit
-
-
-        Returns
-        -------
-        results : dict
-            Dictionary containing the results from the fits:
-            mean_wave: mean wavelength value for each fit.
-            optimal: optimal parameters for the profile function.
-            variance: variance of each parameter.
-=======
         wave_range : list, optional
             Wavelength range to use for the flux extraction.
         wave_window : int, optional
@@ -315,7 +253,6 @@
         -------
         result : dict
             Dictionary containing the extracted flux and other related data.
->>>>>>> c8e0a460
         """
 
         wavelength = data_container.wavelength
@@ -501,19 +438,6 @@
 
     def read_calibration_star(self, name=None, path=None, flux_units=None):
         """
-<<<<<<< HEAD
-        Read from a file the spectra of a calibration star. TODO...
-
-        Parameters
-        ----------
-        name : TODO
-        path : TODO
-        flux_units : TODO
-
-        Returns
-        -------
-        TODO
-=======
         Reads the spectra of a calibration star from a file.
 
         Parameters
@@ -531,7 +455,6 @@
             Wavelength array of the calibration star.
         flux : array-like
             Flux array of the calibration star.
->>>>>>> c8e0a460
         """
         if flux_units is None:
             flux_units = 1 / self.response_units
@@ -562,33 +485,6 @@
                            pol_deg=None, spline=False, spline_args={}, gauss_smooth_sigma=None, plot=False,
                            mask_absorption=True):
         """
-<<<<<<< HEAD
-        Compute the response curve (spectral throughput) from a given observed spectrum and a reference function.
-
-        Parameters
-        ----------
-        wave : np.ndarray
-            Wavelength array of observed and reference spectra.
-        obs_spectra : np.ndarray
-            Observed spectra
-        ref_spectra : np.ndarry
-            Reference spectra
-        pol_deg : int (default=None)
-            If not None, the response curve will be interpolated to a polynomial of degree pol_deg.
-        gauss_smooth_sigma : float (default=None)
-            If not None, the cumulative response function will be gaussian smoothed before interpolation. The units must
-            be the same as the wavelength array (AA).
-        plot : bool (default=False)
-            If True, will return a figure containing a plot of the interpolation.
-
-        Returns
-        -------
-        response : function
-            Interpolator function of the response curve.
-        fig : default=None
-            If plot=True it will return a `plt.Figure` 
-            containing the response function in terms of wavelength
-=======
         Computes the response curve from observed and reference spectra.
 
         Parameters
@@ -618,7 +514,6 @@
             Function representing the response curve.
         response_fig : matplotlib.figure.Figure
             Figure of the response curve plot, if plot is True.
->>>>>>> c8e0a460
         """
         print("Computing spectrophotometric response")
         dwave = np.diff(wave)
