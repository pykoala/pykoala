--- conflicted
+++ resolved
@@ -317,11 +317,7 @@
     interp_spectra : np.ndarray
         Interpolated spectra to `new_wave`
     """
-<<<<<<< HEAD
-    #wave = check_unit(wave, u.AA) # TODO: u.AA or u.pixel
-=======
     wave = check_unit(wave)
->>>>>>> 5587ed1e
     new_wave = check_unit(new_wave, wave.unit)
     # Strict check
     # Spectra can have different, non-compatible units, such as ADU or flam
